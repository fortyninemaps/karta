import picogeojson
from .utilities import _as_nested_lists
from ..crs import LonLatWGS84

def crs_from_urn(urn):
    return {'type': 'name', 'properties': {'name': urn}}

def crs_from_karta(crs):
    if hasattr(crs, "jsonhref") and hasattr(crs, "jsontype"):
        return {'type': 'link', 'properties': {'href': crs.jsonname, 'type': crs.jsontype}}
    elif hasattr(crs, "jsonname"):
        return {'type': 'name', 'properties': {'name': crs.jsonname}}
    else:
        # NOTE: make sure CRS gets written to file by caller
        return {'type': 'link', 'properties': {'href': "", 'type': 'proj4'}}

class GeoJSONOutMixin(object):
    """ Mixin class to be added to geometry objects, adding geojson
    functionality.
    """

<<<<<<< HEAD
    _serializer = picogeojson.Serializer(antimeridian_cutting=False,
                                         enforce_poly_winding=False,
                                         write_crs=True)
=======
    _serializer = picogeojson.Serializer(antimeridian_cutting=False, write_crs=True)
>>>>>>> b0f9d7d1

    @staticmethod
    def _as_named_tuple(geom, **kwargs):
        """ Convert a Geometry instance to a GeoJSON-structured named tuple.
        Parameters
        ----------
        geom : subtypes of karta.Geometry
            karta vector geometries to convert
        urn : str, optional
            URN defining a specific CRS to use
        Returns
        -------
        Either a Feature or a FeatureCollection
        Raises
        ------
        TypeError
            if one or more of geoms has an unrecognized `_geotype` attribute
        """
        if kwargs.get("urn", None) is not None:
            crs = crs_from_urn(kwargs["urn"])
        else:
            crs = crs_from_karta(geoms[0].crs)

        if geom._geotype == "Point":
            g = picogeojson.Point(geom.vertex(), crs)
        elif geom._geotype == "Line":
            g = picogeojson.LineString(_as_nested_lists(geom.vertices()), crs)
        elif geom._geotype == "Polygon":
            verts = [_as_nested_lists(geom.vertices_ring)]
            for sub in geom.subs:
                verts.append(_as_nested_lists(sub.vertices()))
            g = picogeojson.Polygon(verts, crs)
        elif geom._geotype == "Multipoint":
            g = picogeojson.MultiPoint(_as_nested_lists(geom.vertices()), crs)
        elif geom._geotype == "Multiline":
            g = picogeojson.MultiLineString(_as_nested_lists(geom.vertices()), crs)
        elif geom._geotype == "Multipolygon":
            g = picogeojson.MultiPolygon(_as_nested_lists(geom.vertices_ring), crs)
        else:
            raise TypeError("unhandled type: {0}".format(type(geom)))

        data = {}
        if hasattr(geom, "data"):
            for field in geom.data.fields:
                data[field] = geom.d[field]

        properties = geom.properties
        properties.update(data)
        return picogeojson.Feature(g, properties, None, g.crs)

    def as_geojson(self, indent=None, urn=None, force_wgs84=True):
        """ Output representation of internal data as a GeoJSON string.

        Parameters
        ----------
        indent : int, optional
            indentation of generated GeoJSON (default 2)
        force_wgs84 : bool, optional
            Forces output to use geographical coordinates with the WGS84 datum,
            as recommended by the GeoJSON draft specification
            (https://datatracker.ietf.org/doc/draft-ietf-geojson/).
            If *urn* is not set, "urn:ogc:def:crs:OGC:1.3:CRS84" is used.
            (default True)
        urn : str, optional
            overrides GeoJSON CRS with provided URN string
        """
        if force_wgs84 and (urn is None):
            urn = "urn:ogc:def:crs:OGC:1.3:CRS84"
        if force_wgs84 and (self.crs != LonLatWGS84):
            kw = dict(properties=self.properties, crs=LonLatWGS84)
            if hasattr(self, "data"):
                kw["data"] = self.data
            if hasattr(self, "vertices"):
                vertices = self.vertices(crs=LonLatWGS84)
            else:
                vertices = self.vertex(crs=LonLatWGS84)
            geo = type(self)(vertices, **kw)
        else:
            geo = self

        return self._serializer(self._as_named_tuple(geo, urn=urn),
                                indent=indent)

    def to_geojson(self, f, indent=None, urn=None, force_wgs84=True):
        """ Write data as a GeoJSON string to a file-like object `f`.

        Parameters
        ----------
        f : str or file-like object
            file to receive GeoJSON string
        indent : int, optional
            indentation of generated GeoJSON (default None)
        force_wgs84 : bool, optional
            Forces output to use geographical coordinates with the WGS84 datum,
            as recommended by the GeoJSON draft specification
            (https://datatracker.ietf.org/doc/draft-ietf-geojson/).
            If *urn* is not set, "urn:ogc:def:crs:OGC:1.3:CRS84" is used.
            (default True)
        urn : str, optional
            overrides GeoJSON CRS with provided URN string
        """
        try:
            if not hasattr(f, "write"):
                fobj = open(f, "w")
            else:
                fobj = f
            fobj.write(self.as_geojson(indent=indent, urn=urn,
                                       force_wgs84=force_wgs84))
        finally:
            if not hasattr(f, "write"):
                fobj.close()
        return
<|MERGE_RESOLUTION|>--- conflicted
+++ resolved
@@ -18,14 +18,7 @@
     """ Mixin class to be added to geometry objects, adding geojson
     functionality.
     """
-
-<<<<<<< HEAD
-    _serializer = picogeojson.Serializer(antimeridian_cutting=False,
-                                         enforce_poly_winding=False,
-                                         write_crs=True)
-=======
     _serializer = picogeojson.Serializer(antimeridian_cutting=False, write_crs=True)
->>>>>>> b0f9d7d1
 
     @staticmethod
     def _as_named_tuple(geom, **kwargs):
