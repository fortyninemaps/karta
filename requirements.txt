--- conflicted
+++ resolved
@@ -1,10 +1,6 @@
 setuptools >= 17.0
 numpy >= 1.10
-<<<<<<< HEAD
-picogeojson == 0.5.0
-=======
 picogeojson >= 0.6.1
->>>>>>> b0f9d7d1
 pyproj >= 1.9
 gdal >= 1.10
 blosc >= 1.2.8